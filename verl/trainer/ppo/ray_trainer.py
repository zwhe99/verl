# Copyright 2024 Bytedance Ltd. and/or its affiliates
#
# Licensed under the Apache License, Version 2.0 (the "License");
# you may not use this file except in compliance with the License.
# You may obtain a copy of the License at
#
#     http://www.apache.org/licenses/LICENSE-2.0
#
# Unless required by applicable law or agreed to in writing, software
# distributed under the License is distributed on an "AS IS" BASIS,
# WITHOUT WARRANTIES OR CONDITIONS OF ANY KIND, either express or implied.
# See the License for the specific language governing permissions and
# limitations under the License.
"""
FSDP PPO Trainer with Ray-based single controller.
This trainer supports model-agonistic model initialization with huggingface
"""

import os
import json
import uuid
import time
from contextlib import contextmanager
from dataclasses import dataclass, field
from enum import Enum
from pprint import pprint
from typing import Type, Dict
from copy import deepcopy
from tqdm import tqdm

import ray
import numpy as np
from codetiming import Timer
from omegaconf import OmegaConf, open_dict
from verl import DataProto
from verl.protocol import pad_dataproto_to_divisor, unpad_dataproto
from verl.single_controller.base import Worker
from verl.single_controller.ray import RayResourcePool, RayWorkerGroup, RayClassWithInitArgs
from verl.single_controller.ray.base import create_colocated_worker_cls
from verl.trainer.ppo import core_algos
from verl.trainer.ppo.metric_utils import compute_data_metrics, compute_throughout_metrics, compute_timing_metrics, reduce_metrics
from verl.utils.seqlen_balancing import get_seqlen_balanced_partitions, log_seqlen_unbalance
from verl.utils.checkpoint.checkpoint_manager import find_latest_ckpt_path
from verl.utils.dataset.rl_dataset import RLHFDataset, collate_fn
<<<<<<< HEAD
from verl.utils.torch_functional import get_eos_mask
=======
from verl.utils.tracking import ValidationGenerationsLogger
>>>>>>> 94788851
from torch.utils.data import RandomSampler, SequentialSampler
from torchdata.stateful_dataloader import StatefulDataLoader

WorkerType = Type[Worker]


class Role(Enum):
    """
    To create more roles dynamically, you can subclass Role and add new members
    """
    Actor = 0
    Rollout = 1
    ActorRollout = 2
    Critic = 3
    RefPolicy = 4
    RewardModel = 5
    ActorRolloutRef = 6


class AdvantageEstimator(str, Enum):
    """
    Using an enumeration class to avoid spelling errors in adv_estimator
    """
    GAE = 'gae'
    GRPO = 'grpo'
    REINFORCE_PLUS_PLUS = 'reinforce_plus_plus'
    REMAX = 'remax'
    RLOO = 'rloo'


@dataclass
class ResourcePoolManager:
    """
    Define a resource pool specification. Resource pool will be initialized first.
    Mapping
    """
    resource_pool_spec: dict[str, list[int]]
    mapping: dict[Role, str]
    resource_pool_dict: dict[str, RayResourcePool] = field(default_factory=dict)

    def create_resource_pool(self):
        for resource_pool_name, process_on_nodes in self.resource_pool_spec.items():
            # max_colocate_count means the number of WorkerGroups (i.e. processes) in each RayResourcePool
            # For FSDP backend, we recommend using max_colocate_count=1 that merge all WorkerGroups into one.
            # For Megatron backend, we recommend using max_colocate_count>1 that can utilize different WorkerGroup for differnt models
            resource_pool = RayResourcePool(process_on_nodes=process_on_nodes,
                                            use_gpu=True,
                                            max_colocate_count=1,
                                            name_prefix=resource_pool_name)
            self.resource_pool_dict[resource_pool_name] = resource_pool

        self._check_resource_available()

    def get_resource_pool(self, role: Role) -> RayResourcePool:
        """Get the resource pool of the worker_cls"""
        return self.resource_pool_dict[self.mapping[role]]

    def get_n_gpus(self) -> int:
        """Get the number of gpus in this cluster."""
        return sum([n_gpus for process_on_nodes in self.resource_pool_spec.values() for n_gpus in process_on_nodes])

    def _check_resource_available(self):
        """Check if the resource pool can be satisfied in this ray cluster."""
        node_available_resources = ray.state.available_resources_per_node()
        node_available_gpus = {node: node_info.get('GPU', 0) for node, node_info in node_available_resources.items()}

        # check total required gpus can be satisfied
        total_available_gpus = sum(node_available_gpus.values())
        total_required_gpus = sum(
            [n_gpus for process_on_nodes in self.resource_pool_spec.values() for n_gpus in process_on_nodes])
        if total_available_gpus < total_required_gpus:
            raise ValueError(
                f"Total available GPUs {total_available_gpus} is less than total desired GPUs {total_required_gpus}")

        # check each resource pool can be satisfied, O(#resource_pools * #nodes)
        for resource_pool_name, process_on_nodes in self.resource_pool_spec.items():
            num_gpus, num_nodes = process_on_nodes[0], len(process_on_nodes)
            for node, available_gpus in node_available_gpus.items():
                if available_gpus >= num_gpus:
                    node_available_gpus[node] -= num_gpus
                    num_nodes -= 1
                    if num_nodes == 0:
                        break
            if num_nodes > 0:
                raise ValueError(
                    f"Resource pool {resource_pool_name}: {num_gpus}*{num_nodes} cannot be satisfied in this ray cluster"
                )


import torch
from verl.utils.torch_functional import masked_mean


def apply_kl_penalty(data: DataProto, kl_ctrl: core_algos.AdaptiveKLController, kl_penalty='kl'):
    responses = data.batch['responses']
    response_length = responses.size(1)
    token_level_scores = data.batch['token_level_scores']
    batch_size = data.batch.batch_size[0]
    attention_mask = data.batch['attention_mask']
    response_mask = attention_mask[:, -response_length:]

    # compute kl between ref_policy and current policy
    if 'ref_log_prob' in data.batch.keys():
        kld = core_algos.kl_penalty(data.batch['old_log_probs'], data.batch['ref_log_prob'],
                                    kl_penalty=kl_penalty)  # (batch_size, response_length)
        kld = kld * response_mask
        beta = kl_ctrl.value
    else:
        beta = 0
        kld = torch.zeros_like(response_mask, dtype=torch.float32)

    token_level_rewards = token_level_scores - beta * kld

    current_kl = masked_mean(kld, mask=response_mask, axis=-1)  # average over sequence
    current_kl = torch.mean(current_kl, dim=0).item()

    # according to https://github.com/huggingface/trl/blob/951ca1841f29114b969b57b26c7d3e80a39f75a0/trl/trainer/ppo_trainer.py#L837
    kl_ctrl.update(current_kl=current_kl, n_steps=batch_size)
    data.batch['token_level_rewards'] = token_level_rewards

    metrics = {'critic/kl': current_kl, 'critic/kl_coeff': beta}

    return data, metrics


def compute_advantage(data: DataProto, adv_estimator, gamma=1.0, lam=1.0, num_repeat=1):
    # prepare response group
    # TODO: add other ways to estimate advantages
    if adv_estimator == AdvantageEstimator.GAE:
        values = data.batch['values']
        responses = data.batch['responses']
        response_length = responses.size(-1)
        attention_mask = data.batch['attention_mask']
        response_mask = attention_mask[:, -response_length:]
        token_level_rewards = data.batch['token_level_rewards']
        advantages, returns = core_algos.compute_gae_advantage_return(token_level_rewards=token_level_rewards,
                                                                      values=values,
                                                                      eos_mask=response_mask,
                                                                      gamma=gamma,
                                                                      lam=lam)
        data.batch['advantages'] = advantages
        data.batch['returns'] = returns
    elif adv_estimator == AdvantageEstimator.GRPO:
        token_level_rewards = data.batch['token_level_rewards']
        index = data.non_tensor_batch['uid']
        responses = data.batch['responses']
        response_length = responses.size(-1)
        attention_mask = data.batch['attention_mask']
        response_mask = attention_mask[:, -response_length:]
        advantages, returns = core_algos.compute_grpo_outcome_advantage(token_level_rewards=token_level_rewards,
                                                                        eos_mask=response_mask,
                                                                        index=index)
        data.batch['advantages'] = advantages
        data.batch['returns'] = returns
    elif adv_estimator == AdvantageEstimator.REINFORCE_PLUS_PLUS:
        token_level_rewards = data.batch['token_level_rewards']
        responses = data.batch['responses']
        response_length = responses.size(-1)
        attention_mask = data.batch['attention_mask']
        response_mask = attention_mask[:, -response_length:]
        advantages, returns = core_algos.compute_reinforce_plus_plus_outcome_advantage(
            token_level_rewards=token_level_rewards, eos_mask=response_mask, gamma=gamma)
        data.batch['advantages'] = advantages
        data.batch['returns'] = returns
    elif adv_estimator == AdvantageEstimator.REMAX:
        token_level_rewards = data.batch['token_level_rewards']
        index = data.non_tensor_batch['uid']
        responses = data.batch['responses']
        response_length = responses.size(-1)
        attention_mask = data.batch['attention_mask']
        response_mask = attention_mask[:, -response_length:]

        reward_baselines = data.batch['reward_baselines']

        advantages, returns = core_algos.compute_remax_outcome_advantage(token_level_rewards=token_level_rewards,
                                                                         reward_baselines=reward_baselines,
                                                                         eos_mask=response_mask)

        data.batch['advantages'] = advantages
        data.batch['returns'] = returns
    elif adv_estimator == AdvantageEstimator.RLOO:
        token_level_rewards = data.batch['token_level_rewards']
        index = data.non_tensor_batch['uid']
        responses = data.batch['responses']
        response_length = responses.size(-1)
        attention_mask = data.batch['attention_mask']
        response_mask = attention_mask[:, -response_length:]
        advantages, returns = core_algos.compute_rloo_outcome_advantage(token_level_rewards=token_level_rewards,
                                                                        eos_mask=response_mask,
                                                                        index=index)
        data.batch['advantages'] = advantages
        data.batch['returns'] = returns
    else:
        raise NotImplementedError
    return data


@contextmanager
def _timer(name: str, timing_raw: Dict[str, float]):
    with Timer(name=name, logger=None) as timer:
        yield
    timing_raw[name] = timer.last


class RayPPOTrainer(object):
    """
    Note that this trainer runs on the driver process on a single CPU/GPU node.
    """

    # TODO: support each role have individual ray_worker_group_cls,
    # i.e., support different backend of different role
    def __init__(self,
                 config,
                 tokenizer,
                 role_worker_mapping: dict[Role, WorkerType],
                 resource_pool_manager: ResourcePoolManager,
                 ray_worker_group_cls: RayWorkerGroup = RayWorkerGroup,
                 processor=None,
                 reward_fn=None,
                 val_reward_fn=None):

        # assert torch.cuda.is_available(), 'cuda must be available on driver'

        self.tokenizer = tokenizer
        self.processor = processor
        self.config = config
        self.reward_fn = reward_fn
        self.val_reward_fn = val_reward_fn

        self.hybrid_engine = config.actor_rollout_ref.hybrid_engine
        assert self.hybrid_engine, 'Currently, only support hybrid engine'

        if self.hybrid_engine:
            assert Role.ActorRollout in role_worker_mapping, f'{role_worker_mapping.keys()=}'

        self.role_worker_mapping = role_worker_mapping
        self.resource_pool_manager = resource_pool_manager
        self.use_reference_policy = Role.RefPolicy in role_worker_mapping
        self.use_rm = Role.RewardModel in role_worker_mapping
        self.ray_worker_group_cls = ray_worker_group_cls
        self.validation_generations_logger = ValidationGenerationsLogger()

        # define KL control
        if self.use_reference_policy:
            if config.algorithm.kl_ctrl.type == 'fixed':
                self.kl_ctrl = core_algos.FixedKLController(kl_coef=config.algorithm.kl_ctrl.kl_coef)
            elif config.algorithm.kl_ctrl.type == 'adaptive':
                assert config.algorithm.kl_ctrl.horizon > 0, f'horizon must be larger than 0. Got {config.critic.kl_ctrl.horizon}'
                self.kl_ctrl = core_algos.AdaptiveKLController(init_kl_coef=config.algorithm.kl_ctrl.kl_coef,
                                                               target_kl=config.algorithm.kl_ctrl.target_kl,
                                                               horizon=config.algorithm.kl_ctrl.horizon)
            else:
                raise NotImplementedError
        else:
            self.kl_ctrl = core_algos.FixedKLController(kl_coef=0.)

        if self.config.algorithm.adv_estimator == AdvantageEstimator.GAE:
            self.use_critic = True
        elif self.config.algorithm.adv_estimator in [
                AdvantageEstimator.GRPO, AdvantageEstimator.REINFORCE_PLUS_PLUS, AdvantageEstimator.REMAX,
                AdvantageEstimator.RLOO
        ]:
            self.use_critic = False
        else:
            raise NotImplementedError

        assert not (self.config.algorithm.adv_estimator != 'grpo' and self.config.trainer.trajectory_injection), "trajectory_injection is only supported for GRPO"

        self._validate_config()
        self._create_dataloader()

    def _validate_config(self):
        config = self.config
        # number of GPUs total
        n_gpus = config.trainer.n_gpus_per_node * config.trainer.nnodes

        # 1. Check total batch size for data correctness
        real_train_batch_size = config.data.train_batch_size * config.actor_rollout_ref.rollout.n
        assert real_train_batch_size % n_gpus == 0, \
            f"real_train_batch_size ({real_train_batch_size}) must be divisible by total n_gpus ({n_gpus})."

        # A helper function to check "micro_batch_size" vs "micro_batch_size_per_gpu"
        # We throw an error if the user sets both. The new convention is "..._micro_batch_size_per_gpu".
        def check_mutually_exclusive(mbs, mbs_per_gpu, name: str):
            if mbs is None and mbs_per_gpu is None:
                raise ValueError(f"[{name}] Please set at least one of '{name}.micro_batch_size' or "
                                 f"'{name}.micro_batch_size_per_gpu'.")

            if mbs is not None and mbs_per_gpu is not None:
                raise ValueError(f"[{name}] You have set both '{name}.micro_batch_size' AND "
                                 f"'{name}.micro_batch_size_per_gpu'. Please remove '{name}.micro_batch_size' "
                                 f"because only '*_micro_batch_size_per_gpu' is supported (the former is deprecated).")

        if not config.actor_rollout_ref.actor.use_dynamic_bsz:
            # actor: ppo_micro_batch_size vs. ppo_micro_batch_size_per_gpu
            check_mutually_exclusive(config.actor_rollout_ref.actor.ppo_micro_batch_size,
                                     config.actor_rollout_ref.actor.ppo_micro_batch_size_per_gpu,
                                     "actor_rollout_ref.actor")

            # reference: log_prob_micro_batch_size vs. log_prob_micro_batch_size_per_gpu
            check_mutually_exclusive(config.actor_rollout_ref.ref.log_prob_micro_batch_size,
                                     config.actor_rollout_ref.ref.log_prob_micro_batch_size_per_gpu,
                                     "actor_rollout_ref.ref")

            #  The rollout section also has log_prob_micro_batch_size vs. log_prob_micro_batch_size_per_gpu
            check_mutually_exclusive(config.actor_rollout_ref.rollout.log_prob_micro_batch_size,
                                     config.actor_rollout_ref.rollout.log_prob_micro_batch_size_per_gpu,
                                     "actor_rollout_ref.rollout")

        if self.use_critic and not config.critic.use_dynamic_bsz:
            # Check for critic micro-batch size conflicts
            check_mutually_exclusive(config.critic.ppo_micro_batch_size, config.critic.ppo_micro_batch_size_per_gpu,
                                     "critic")

        # Check for reward model micro-batch size conflicts
        if config.reward_model.enable and not config.reward_model.use_dynamic_bsz:
            check_mutually_exclusive(config.reward_model.micro_batch_size, config.reward_model.micro_batch_size_per_gpu,
                                     "reward_model")

        # Actor
        # check if train_batch_size is larger than ppo_mini_batch_size
        # if NOT dynamic_bsz, we must ensure:
        #    ppo_mini_batch_size is divisible by ppo_micro_batch_size
        #    ppo_micro_batch_size * sequence_parallel_size >= n_gpus
        if not config.actor_rollout_ref.actor.use_dynamic_bsz:
            assert config.data.train_batch_size >= config.actor_rollout_ref.actor.ppo_mini_batch_size
            sp_size = config.actor_rollout_ref.actor.get('ulysses_sequence_parallel_size', 1)
            if config.actor_rollout_ref.actor.ppo_micro_batch_size is not None:
                assert config.actor_rollout_ref.actor.ppo_mini_batch_size % config.actor_rollout_ref.actor.ppo_micro_batch_size == 0
                assert config.actor_rollout_ref.actor.ppo_micro_batch_size * sp_size >= n_gpus

        # critic
        if self.use_critic and not config.critic.use_dynamic_bsz:
            assert config.data.train_batch_size >= config.critic.ppo_mini_batch_size
            sp_size = config.critic.get('ulysses_sequence_parallel_size', 1)
            if config.critic.ppo_micro_batch_size is not None:
                assert config.critic.ppo_mini_batch_size % config.critic.ppo_micro_batch_size == 0
                assert config.critic.ppo_micro_batch_size * sp_size >= n_gpus

        # Check if use_remove_padding is enabled when using sequence parallelism for fsdp
        if config.actor_rollout_ref.actor.strategy == 'fsdp':
            if config.actor_rollout_ref.actor.get('ulysses_sequence_parallel_size', 1) > 1 or \
                    config.actor_rollout_ref.ref.get('ulysses_sequence_parallel_size', 1) > 1:
                assert config.actor_rollout_ref.model.use_remove_padding, \
                    "When using sequence parallelism for actor/ref policy, you must enable `use_remove_padding`."

        if self.use_critic and config.critic.strategy == 'fsdp':
            if config.critic.get('ulysses_sequence_parallel_size', 1) > 1:
                assert config.critic.model.use_remove_padding, \
                    "When using sequence parallelism for critic, you must enable `use_remove_padding`."

        if config.data.get('val_batch_size', None) is not None:
            print(
                f"WARNING: val_batch_size is deprecated. Validation datasets are sent to inference engines as a whole batch, which will schedule the memory themselves."
            )

        # check eval config
        if config.actor_rollout_ref.rollout.val_kwargs.do_sample:
            assert config.actor_rollout_ref.rollout.temperature > 0, \
                "validation gen temperature should be greater than 0 when enabling do_sample"

        print("[validate_config] All configuration checks passed successfully!")

    def _create_dataloader(self):
        # TODO: we have to make sure the batch size is divisible by the dp size
        self.train_dataset = RLHFDataset(parquet_files=self.config.data.train_files,
                                         tokenizer=self.tokenizer,
                                         processor=self.processor,
                                         prompt_key=self.config.data.prompt_key,
<<<<<<< HEAD
                                         response_key=self.config.data.response_key,
                                         rm_system_prompt=self.config.data.rm_system_prompt,
=======
                                         image_key=self.config.data.get('image_key', 'images'),
>>>>>>> 94788851
                                         max_prompt_length=self.config.data.max_prompt_length,
                                         max_response_length=self.config.data.max_response_length,
                                         filter_prompts=True,
                                         return_raw_chat=self.config.data.get('return_raw_chat', False),
<<<<<<< HEAD
                                         truncation='error',
                                         trajectory_injection=self.config.trainer.trajectory_injection)
=======
                                         truncation=self.config.data.get('truncation', 'error'),
                                         filter_overlong_prompts=self.config.data.filter_overlong_prompts)
        assert self.train_dataset.truncation == self.config.data.get(
            'truncation', 'error'
        ), f'dataset truncation {self.train_dataset.truncation} must be the same as config {self.config.data.get("truncation", "error")}'
>>>>>>> 94788851
        # use sampler for better ckpt resume
        if self.config.data.shuffle:
            train_dataloader_generator = torch.Generator()
            train_dataloader_generator.manual_seed(self.config.data.get('seed', 1))
            sampler = RandomSampler(data_source=self.train_dataset, generator=train_dataloader_generator)
        else:
            sampler = SequentialSampler(data_source=self.train_dataset)

        self.train_dataloader = StatefulDataLoader(dataset=self.train_dataset,
                                                   batch_size=self.config.data.train_batch_size,
                                                   num_workers=8,
                                                   drop_last=True,
                                                   collate_fn=collate_fn,
                                                   sampler=sampler)

        self.val_dataset = RLHFDataset(parquet_files=self.config.data.val_files,
                                       tokenizer=self.tokenizer,
                                       processor=self.processor,
                                       prompt_key=self.config.data.prompt_key,
<<<<<<< HEAD
                                       response_key=self.config.data.response_key,
                                       rm_system_prompt=self.config.data.rm_system_prompt,
=======
                                       image_key=self.config.data.get('image_key', 'images'),
>>>>>>> 94788851
                                       max_prompt_length=self.config.data.max_prompt_length,
                                       max_response_length=self.config.data.max_response_length,
                                       filter_prompts=True,
                                       return_raw_chat=self.config.data.get('return_raw_chat', False),
                                       truncation=self.config.data.get('truncation', 'error'),
                                       filter_overlong_prompts=self.config.data.filter_overlong_prompts)
        assert self.val_dataset.truncation == self.config.data.get(
            'truncation', 'error'
        ), f'dataset truncation {self.val_dataset.truncation} must be the same as config {self.config.data.get("truncation", "error")}'
        self.val_dataloader = StatefulDataLoader(
            dataset=self.val_dataset,
            # Validation datasets are sent to inference engines as a whole batch,
            # which will schedule the memory themselves.
            batch_size=len(self.val_dataset),
            num_workers=8,
            shuffle=False,
            drop_last=False,
            collate_fn=collate_fn)

        assert len(self.train_dataloader) >= 1
        assert len(
            self.val_dataloader
        ) == 1, "Validation dataloader must have a single batch, which inference engines will schedule the memory themselves."

        print(f'Size of train dataloader: {len(self.train_dataloader)}')

        # inject total_training_steps to actor/critic optim_config. This is hacky.
        total_training_steps = len(self.train_dataloader) * self.config.trainer.total_epochs

        if self.config.trainer.total_training_steps is not None:
            total_training_steps = self.config.trainer.total_training_steps

        self.total_training_steps = total_training_steps
        print(f'Total training steps: {self.total_training_steps}')

        OmegaConf.set_struct(self.config, True)
        with open_dict(self.config):
            self.config.actor_rollout_ref.actor.optim.total_training_steps = total_training_steps
            self.config.critic.optim.total_training_steps = total_training_steps

    def _maybe_log_val_generations(self, inputs, outputs, scores):
        """Log a table of validation samples to the configured logger (wandb or swanlab)"""

        generations_to_log = self.config.trainer.val_generations_to_log_to_wandb

        if generations_to_log == 0:
            return

        import numpy as np

        # Create tuples of (input, output, score) and sort by input text
        samples = list(zip(inputs, outputs, scores))
        samples.sort(key=lambda x: x[0])  # Sort by input text

        # Use fixed random seed for deterministic shuffling
        rng = np.random.RandomState(42)
        rng.shuffle(samples)

        # Take first N samples after shuffling
        samples = samples[:generations_to_log]

        # Log to each configured logger
        self.validation_generations_logger.log(self.config.trainer.logger, samples, self.global_steps)

    def _validate(self):
        reward_tensor_lst = []
        data_source_lst = []

        # Lists to collect samples for the table
        sample_inputs = []
        sample_outputs = []
        sample_scores = []
        sample_expected_answers = []

        for test_data in tqdm(self.val_dataloader, desc="Validation"):
            test_batch = DataProto.from_single_dict(test_data)

            # repeat test batch
            test_batch = test_batch.repeat(repeat_times=self.config.actor_rollout_ref.rollout.val_kwargs.n,
                                           interleave=True)

            # we only do validation on rule-based rm
            if self.config.reward_model.enable and test_batch[0].non_tensor_batch['reward_model']['style'] == 'model':
                return {}

            # Store original inputs
            input_ids = test_batch.batch['input_ids']
            input_texts = [self.tokenizer.decode(ids, skip_special_tokens=True) for ids in input_ids]
            sample_inputs.extend(input_texts)

            if 'multi_modal_inputs' in test_batch.non_tensor_batch.keys():
                test_gen_batch = test_batch.pop(
                    batch_keys=['input_ids', 'attention_mask', 'position_ids'],
                    non_tensor_batch_keys=['raw_prompt_ids', 'multi_modal_data', 'multi_modal_inputs'],
                )
            else:
                test_gen_batch = test_batch.pop(
                    batch_keys=['input_ids', 'attention_mask', 'position_ids'],
                    non_tensor_batch_keys=['raw_prompt_ids'],
                )

            test_gen_batch.meta_info = {
                'eos_token_id': self.tokenizer.eos_token_id,
                'pad_token_id': self.tokenizer.pad_token_id,
                'recompute_log_prob': False,
                'do_sample': self.config.actor_rollout_ref.rollout.val_kwargs.do_sample,
                'validate': True,
            }
            print(f'test_gen_batch meta info: {test_gen_batch.meta_info}')

            # pad to be divisible by dp_size
            test_gen_batch_padded, pad_size = pad_dataproto_to_divisor(test_gen_batch, self.actor_rollout_wg.world_size)
            test_output_gen_batch_padded = self.actor_rollout_wg.generate_sequences(test_gen_batch_padded)

            # unpad
            test_output_gen_batch = unpad_dataproto(test_output_gen_batch_padded, pad_size=pad_size)
            print('validation generation end')

            # Store generated outputs
            output_ids = test_output_gen_batch.batch['responses']
            output_texts = [self.tokenizer.decode(ids, skip_special_tokens=True) for ids in output_ids]
            sample_outputs.extend(output_texts)

            test_batch = test_batch.union(test_output_gen_batch)

            # evaluate using reward_function
            reward_tensor = self.val_reward_fn(test_batch)

            # Store scores
            scores = reward_tensor.sum(-1).cpu().tolist()
            sample_scores.extend(scores)

            # Store expected answers
            expected_answers = [test_batch[i].non_tensor_batch['reward_model']['ground_truth'] for i in range(len(test_batch))]
            sample_expected_answers.extend(expected_answers)

            reward_tensor_lst.append(reward_tensor)
            data_source_lst.append(test_batch.non_tensor_batch.get('data_source', ['unknown'] * reward_tensor.shape[0]))

<<<<<<< HEAD
        # save
        val_path = os.path.join(self.config.trainer.default_local_dir, f'global_step_{self.global_steps}', 'val.jsonl')
        if not os.path.exists(val_path):
            os.makedirs(os.path.dirname(val_path), exist_ok=True)
        with open(val_path, 'w') as f:
            for si, so, ss, sea in zip(sample_inputs, sample_outputs, sample_scores, sample_expected_answers):
                f.write(
                    json.dumps(
                        {
                            "prompt": si,
                            "response": so,
                            "reward": ss,
                            "expected_answer": sea
                        },
                        ensure_ascii=False
                    ) + '\n'
                )

        self._maybe_log_val_generations_to_wandb(inputs=sample_inputs, outputs=sample_outputs, scores=sample_scores)
=======
        self._maybe_log_val_generations(inputs=sample_inputs, outputs=sample_outputs, scores=sample_scores)
>>>>>>> 94788851

        reward_tensor = torch.cat(reward_tensor_lst, dim=0).sum(-1).cpu()  # (batch_size,)
        data_sources = np.concatenate(data_source_lst, axis=0)

        # evaluate test_score based on data source
        data_source_reward = {}
        for i in range(reward_tensor.shape[0]):
            data_source = data_sources[i]
            if data_source not in data_source_reward:
                data_source_reward[data_source] = []
            data_source_reward[data_source].append(reward_tensor[i].item())

        metric_dict = {}
        for data_source, rewards in data_source_reward.items():
            metric_dict[f'val/test_score/{data_source}'] = np.mean(rewards)

        return metric_dict

    def init_workers(self):
        """Init resource pool and worker group"""
        self.resource_pool_manager.create_resource_pool()

        self.resource_pool_to_cls = {pool: {} for pool in self.resource_pool_manager.resource_pool_dict.values()}

        # create actor and rollout
        if self.hybrid_engine:
            resource_pool = self.resource_pool_manager.get_resource_pool(Role.ActorRollout)
            actor_rollout_cls = RayClassWithInitArgs(cls=self.role_worker_mapping[Role.ActorRollout],
                                                     config=self.config.actor_rollout_ref,
                                                     role='actor_rollout')
            self.resource_pool_to_cls[resource_pool]['actor_rollout'] = actor_rollout_cls
        else:
            raise NotImplementedError

        # create critic
        if self.use_critic:
            resource_pool = self.resource_pool_manager.get_resource_pool(Role.Critic)
            critic_cls = RayClassWithInitArgs(cls=self.role_worker_mapping[Role.Critic], config=self.config.critic)
            self.resource_pool_to_cls[resource_pool]['critic'] = critic_cls

        # create reference policy if needed
        if self.use_reference_policy:
            resource_pool = self.resource_pool_manager.get_resource_pool(Role.RefPolicy)
            ref_policy_cls = RayClassWithInitArgs(self.role_worker_mapping[Role.RefPolicy],
                                                  config=self.config.actor_rollout_ref,
                                                  role='ref')
            self.resource_pool_to_cls[resource_pool]['ref'] = ref_policy_cls

        # create a reward model if reward_fn is None
        if self.use_rm:
            # we create a RM here
            resource_pool = self.resource_pool_manager.get_resource_pool(Role.RewardModel)
            rm_cls = RayClassWithInitArgs(self.role_worker_mapping[Role.RewardModel], config=self.config.reward_model)
            self.resource_pool_to_cls[resource_pool]['rm'] = rm_cls

        # initialize WorkerGroup
        # NOTE: if you want to use a different resource pool for each role, which can support different parallel size,
        # you should not use `create_colocated_worker_cls`. Instead, directly pass different resource pool to different worker groups.
        # See https://github.com/volcengine/verl/blob/master/examples/ray/tutorial.ipynb for more information.
        all_wg = {}
        self.wg_dicts = []
        for resource_pool, class_dict in self.resource_pool_to_cls.items():
            worker_dict_cls = create_colocated_worker_cls(class_dict=class_dict)
            wg_dict = self.ray_worker_group_cls(resource_pool=resource_pool, ray_cls_with_init=worker_dict_cls)
            spawn_wg = wg_dict.spawn(prefix_set=class_dict.keys())
            all_wg.update(spawn_wg)
            # keep the referece of WorkerDict to support ray >= 2.31. Ref: https://github.com/ray-project/ray/pull/45699
            self.wg_dicts.append(wg_dict)

        if self.use_critic:
            self.critic_wg = all_wg['critic']
            self.critic_wg.init_model()

        if self.use_reference_policy:
            self.ref_policy_wg = all_wg['ref']
            self.ref_policy_wg.init_model()

        if self.use_rm:
            self.rm_wg = all_wg['rm']
            self.rm_wg.init_model()

        # we should create rollout at the end so that vllm can have a better estimation of kv cache memory
        self.actor_rollout_wg = all_wg['actor_rollout']
        self.actor_rollout_wg.init_model()

    def _save_checkpoint(self):
        # path: given_path + `/global_step_{global_steps}` + `/actor`
        local_global_step_folder = os.path.join(self.config.trainer.default_local_dir,
                                                f'global_step_{self.global_steps}')
        actor_local_path = os.path.join(local_global_step_folder, 'actor')

        actor_remote_path = None if self.config.trainer.default_hdfs_dir is None else os.path.join(
            self.config.trainer.default_hdfs_dir, f'global_step_{self.global_steps}', 'actor')
        self.actor_rollout_wg.save_checkpoint(actor_local_path,
                                              actor_remote_path,
                                              self.global_steps,
                                              remove_previous_ckpt=self.config.trainer.remove_previous_ckpt_in_save)

        if self.use_critic:
            critic_local_path = os.path.join(local_global_step_folder, 'critic')
            critic_remote_path = None if self.config.trainer.default_hdfs_dir is None else os.path.join(
                self.config.trainer.default_hdfs_dir, f'global_step_{self.global_steps}', 'critic')
            self.critic_wg.save_checkpoint(critic_local_path,
                                           critic_remote_path,
                                           self.global_steps,
                                           remove_previous_ckpt=self.config.trainer.remove_previous_ckpt_in_save)

        # save dataloader
        dataloader_local_path = os.path.join(local_global_step_folder, 'data.pt')
        dataloader_state_dict = self.train_dataloader.state_dict()
        torch.save(dataloader_state_dict, dataloader_local_path)

        # latest checkpointed iteration tracker (for atomic usage)
        local_latest_checkpointed_iteration = os.path.join(self.config.trainer.default_local_dir,
                                                           'latest_checkpointed_iteration.txt')
        with open(local_latest_checkpointed_iteration, 'w') as f:
            f.write(str(self.global_steps))

    def _load_checkpoint(self):
        if self.config.trainer.resume_mode == 'disable':
            return 0

        # load from hdfs
        if self.config.trainer.default_hdfs_dir is not None:
            raise NotImplementedError('load from hdfs is not implemented yet')
        else:
            checkpoint_folder = self.config.trainer.default_local_dir  # TODO: check path
            if not os.path.isabs(checkpoint_folder):
                working_dir = os.getcwd()
                checkpoint_folder = os.path.join(working_dir, checkpoint_folder)
            global_step_folder = find_latest_ckpt_path(checkpoint_folder)  # None if no latest

        # find global_step_folder
        if self.config.trainer.resume_mode == 'auto':
            if global_step_folder is None:
                print('Training from scratch')
                return 0
        else:
            if not (self.config.trainer.resume_from_path and global_step_folder is not None):
                assert isinstance(self.config.trainer.resume_mode, str), "resume ckpt must be str type"
                assert 'global_step_' in self.config.trainer.resume_mode, "resume ckpt must specify the global_steps"
                global_step_folder = self.config.trainer.resume_mode
                if not os.path.isabs(global_step_folder):
                    working_dir = os.getcwd()
                    global_step_folder = os.path.join(working_dir, global_step_folder)
        print(f'Load from checkpoint folder: {global_step_folder}')
        # set global step
        self.global_steps = int(global_step_folder.split('global_step_')[-1])

        print(f'Setting global step to {self.global_steps}')
        print(f'Resuming from {global_step_folder}')

        actor_path = os.path.join(global_step_folder, 'actor')
        critic_path = os.path.join(global_step_folder, 'critic')
        # load actor
        self.actor_rollout_wg.load_checkpoint(actor_path,
                                              del_local_after_load=self.config.trainer.del_local_ckpt_after_load)
        # load critic
        if self.use_critic:
            self.critic_wg.load_checkpoint(critic_path,
                                           del_local_after_load=self.config.trainer.del_local_ckpt_after_load)

        # load dataloader,
        # TODO: from remote not implemented yet
        dataloader_local_path = os.path.join(global_step_folder, 'data.pt')
        if os.path.exists(dataloader_local_path):
            dataloader_state_dict = torch.load(dataloader_local_path)
            self.train_dataloader.load_state_dict(dataloader_state_dict)
        else:
            print(f"Warning: No dataloader state found at {dataloader_local_path}, will start from scratch")

    def _balance_batch(self, batch: DataProto, metrics, logging_prefix='global_seqlen'):
        """Reorder the data on single controller such that each dp rank gets similar total tokens"""
        attention_mask = batch.batch['attention_mask']
        batch_size = attention_mask.shape[0]
        global_seqlen_lst = batch.batch['attention_mask'].view(batch_size, -1).sum(-1).tolist()  # (train_batch_size,)
        world_size = self.actor_rollout_wg.world_size
        global_partition_lst = get_seqlen_balanced_partitions(global_seqlen_lst,
                                                              k_partitions=world_size,
                                                              equal_size=True)
        # reorder based on index. The data will be automatically equally partitioned by dispatch function
        global_idx = torch.tensor([j for partition in global_partition_lst for j in partition])
        batch.reorder(global_idx)
        global_balance_stats = log_seqlen_unbalance(seqlen_list=global_seqlen_lst,
                                                    partitions=global_partition_lst,
                                                    prefix=logging_prefix)
        metrics.update(global_balance_stats)

    def fit(self):
        """
        The training loop of PPO.
        The driver process only need to call the compute functions of the worker group through RPC to construct the PPO dataflow.
        The light-weight advantage computation is done on the driver process.
        """
        from verl.utils.tracking import Tracking
        from omegaconf import OmegaConf

        logger = Tracking(entity_name=self.config.trainer.entity_name,
                          project_name=self.config.trainer.project_name,
                          experiment_name=self.config.trainer.experiment_name,
                          run_id=self.config.trainer.run_id,
                          default_backend=self.config.trainer.logger,
                          config=OmegaConf.to_container(self.config, resolve=True))

        self.global_steps = 0

        # load checkpoint before doing anything
        self._load_checkpoint()

        # perform validation before training
        # currently, we only support validation using the reward_function.
        if self.val_reward_fn is not None and self.config.trainer.get('val_before_train', True):
            val_metrics = self._validate()
            pprint(f'Initial validation metrics: {val_metrics}')
            logger.log(data=val_metrics, step=self.global_steps)
            if self.config.trainer.get('val_only', False):
                return

        # we start from step 1
        self.global_steps += 1
        last_val_metrics = None

        # recompute `start_epoch`
        num_steps_per_epoch = len(self.train_dataloader)
        start_epoch = (self.global_steps - 1) // num_steps_per_epoch

        for epoch in range(start_epoch, self.config.trainer.total_epochs):
            tqdm_initial = (self.global_steps - 1) % num_steps_per_epoch
            for batch_dict in tqdm(self.train_dataloader, desc=f"Epoch {epoch + 1} / {self.config.trainer.total_epochs}", initial=tqdm_initial):
                metrics = {}
                timing_raw = {}

                batch: DataProto = DataProto.from_single_dict(batch_dict)

                # pop those keys for generation
                if 'multi_modal_inputs' in batch.non_tensor_batch.keys():
                    gen_batch = batch.pop(
                        batch_keys=['input_ids', 'attention_mask', 'position_ids'],
                        non_tensor_batch_keys=['raw_prompt_ids', 'multi_modal_data', 'multi_modal_inputs'],
                    )
                else:
                    gen_batch = batch.pop(
                        batch_keys=['input_ids', 'attention_mask', 'position_ids'],
                        non_tensor_batch_keys=['raw_prompt_ids'],
                    )

                is_last_step = self.global_steps >= self.total_training_steps

                with _timer('step', timing_raw):
                    # generate a batch
                    with _timer('gen', timing_raw):
                        print("generate_sequences start")
                        start_time = time.time()
                        gen_batch_output = self.actor_rollout_wg.generate_sequences(gen_batch)
                        end_time = time.time()
                        print(f"generate_sequences end, time: {end_time - start_time} seconds")

                    if self.config.algorithm.adv_estimator == AdvantageEstimator.REMAX:
                        with _timer('gen_max', timing_raw):
                            gen_baseline_batch = deepcopy(gen_batch)
                            gen_baseline_batch.meta_info['do_sample'] = False
                            gen_baseline_output = self.actor_rollout_wg.generate_sequences(gen_baseline_batch)

                            batch = batch.union(gen_baseline_output)
                            reward_baseline_tensor = self.reward_fn(batch)
                            reward_baseline_tensor = reward_baseline_tensor.sum(dim=-1)

                            batch.pop(batch_keys=list(gen_baseline_output.batch.keys()))

                            batch.batch['reward_baselines'] = reward_baseline_tensor

                            del gen_baseline_batch, gen_baseline_output

                    batch.non_tensor_batch['uid'] = np.array([str(uuid.uuid4()) for _ in range(len(batch.batch))],
                                                             dtype=object)
                    # repeat to align with repeated responses in rollout
                    batch = batch.repeat(repeat_times=self.config.actor_rollout_ref.rollout.n, interleave=True)
                    batch = batch.union(gen_batch_output)

                    with _timer('reward', timing_raw):
                        print("reward_fn start")
                        start_time = time.time()
                        reward_tensor = self.reward_fn(batch)
                        if self.config.trainer.trajectory_injection:
                            reward_tensor_aggr = reward_tensor.sum(dim=-1)
                            grouped_reward_tensor = reward_tensor_aggr.view(-1, self.config.actor_rollout_ref.rollout.n)
                            grouped_reward_tensor_mean = grouped_reward_tensor.mean(dim=-1)
                            grouped_reward_tensor_argmin = grouped_reward_tensor.argmin(dim=-1)
                            inject_group_id = (grouped_reward_tensor_mean <= self.config.trainer.trajectory_injection_threshold).nonzero()[:, 0]
                            inject_item_id = torch.tensor([
                                igi * self.config.actor_rollout_ref.rollout.n + grouped_reward_tensor_argmin[igi]
                                for igi in inject_group_id
                            ])
                            num_trajectory_injection = inject_item_id.shape[0]

                            if num_trajectory_injection > 0:
                                max_prompt_length = batch.batch['prompts'].shape[-1]
                                max_response_length = batch.batch['responses'].shape[-1]
                                num_of_responses = batch.batch['responses'].shape[0]

                                # inject the ground truth response into the batch
                                batch.batch['responses'][inject_item_id] = batch.batch['gt_response'][inject_item_id]

                                # modify the `input_ids`
                                batch.batch['input_ids'] = torch.cat([batch.batch['prompts'], batch.batch['responses']], dim=-1)

                                # modify the `attention_mask`
                                prompt_attention_mask = batch.batch['attention_mask'][:, :max_prompt_length]
                                response_attention_mask = get_eos_mask(response_id=batch.batch['responses'], eos_token=self.tokenizer.eos_token_id, dtype=batch.batch['attention_mask'].dtype)
                                batch.batch['attention_mask'] = torch.cat([prompt_attention_mask, response_attention_mask], dim=-1)

                                # modify the `position_ids`
                                prompt_position_ids = batch.batch['position_ids'][:, :max_prompt_length]
                                delta_position_id = torch.arange(1, max_response_length + 1, device=prompt_position_ids.device).unsqueeze(0).repeat(num_of_responses, 1)
                                response_position_ids = prompt_position_ids[:, -1:] + delta_position_id
                                batch.batch['position_ids'] = torch.cat([prompt_position_ids, response_position_ids], dim=-1)

                                # modify the `reward_tensor`
                                rows = torch.arange(num_of_responses)
                                cols = batch.batch['attention_mask'][:, max_prompt_length:].sum(dim=-1) - 1
                                reward_tensor_aggr[inject_item_id] = self.config.trainer.trajectory_injection_reward
                                reward_tensor = torch.zeros_like(reward_tensor) # must reset reward_tensor to zero!!
                                reward_tensor[rows, cols] = reward_tensor_aggr

                            metrics['critic/trajectory_injection_num'] = num_trajectory_injection
                            print(f"# Trajectory injection: {num_trajectory_injection}")

                        batch.batch['token_level_scores'] = reward_tensor
                        print(f"reward_fn end, time: {time.time() - start_time} seconds")

                    # balance the number of valid tokens on each dp rank.
                    # Note that this breaks the order of data inside the batch.
                    # Please take care when you implement group based adv computation such as GRPO and rloo
                    if self.config.trainer.balance_batch:
                        self._balance_batch(batch, metrics=metrics)

                    # compute global_valid tokens
                    batch.meta_info['global_token_num'] = torch.sum(batch.batch['attention_mask'], dim=-1).tolist()

                    # recompute old_log_probs
                    with _timer('old_log_prob', timing_raw):
                        print("compute_log_prob start")
                        start_time = time.time()
                        old_log_prob = self.actor_rollout_wg.compute_log_prob(batch)
                        end_time = time.time()
                        print(f"compute_log_prob end, time: {end_time - start_time} seconds")
                        batch = batch.union(old_log_prob)

                    if self.use_reference_policy:
                        # compute reference log_prob
                        with _timer('ref', timing_raw):
                            print("compute_ref_log_prob start")
                            start_time = time.time()
                            ref_log_prob = self.ref_policy_wg.compute_ref_log_prob(batch)
                            end_time = time.time()
                            print(f"compute_ref_log_prob end, time: {end_time - start_time} seconds")
                            batch = batch.union(ref_log_prob)

                    # compute values
                    if self.use_critic:
                        with _timer('values', timing_raw):
                            print("compute_values start")
                            start_time = time.time()
                            values = self.critic_wg.compute_values(batch)
                            end_time = time.time()
                            print(f"compute_values end, time: {end_time - start_time} seconds")
                            batch = batch.union(values)

                    with _timer('adv', timing_raw):
                        # compute scores. Support both model and function-based.
                        # We first compute the scores using reward model. Then, we call reward_fn to combine
                        # the results from reward model and rule-based results.
                        if self.use_rm:
                            # we first compute reward model score
                            reward_tensor = self.rm_wg.compute_rm_score(batch)
                            batch = batch.union(reward_tensor)

                        # compute rewards. apply_kl_penalty if available
                        if not self.config.actor_rollout_ref.actor.get('use_kl_loss', False):
                            print("apply_kl_penalty start")
                            start_time = time.time()
                            batch, kl_metrics = apply_kl_penalty(batch,
                                                                 kl_ctrl=self.kl_ctrl,
                                                                 kl_penalty=self.config.algorithm.kl_penalty)
                            end_time = time.time()
                            print(f"apply_kl_penalty end, time: {end_time - start_time} seconds")
                            metrics.update(kl_metrics)
                        else:
                            batch.batch['token_level_rewards'] = batch.batch['token_level_scores']

                        # compute advantages, executed on the driver process
                        print("compute_advantage start")
                        start_time = time.time()
                        batch = compute_advantage(batch,
                                                  adv_estimator=self.config.algorithm.adv_estimator,
                                                  gamma=self.config.algorithm.gamma,
                                                  lam=self.config.algorithm.lam,
                                                  num_repeat=self.config.actor_rollout_ref.rollout.n)
                        end_time = time.time()
                        print(f"compute_advantage end, time: {end_time - start_time} seconds")

                    # update critic
                    if self.use_critic:
                        print("update_critic start")
                        start_time = time.time()
                        with _timer('update_critic', timing_raw):
                            critic_output = self.critic_wg.update_critic(batch)
                        critic_output_metrics = reduce_metrics(critic_output.meta_info['metrics'])
                        metrics.update(critic_output_metrics)
                        end_time = time.time()
                        print(f"update_critic end, time: {end_time - start_time} seconds")

                    # implement critic warmup
                    if self.config.trainer.critic_warmup <= self.global_steps:
                        print("update_actor start")
                        start_time = time.time()
                        # update actor
                        with _timer('update_actor', timing_raw):
                            actor_output = self.actor_rollout_wg.update_actor(batch)
                        actor_output_metrics = reduce_metrics(actor_output.meta_info['metrics'])
                        metrics.update(actor_output_metrics)
                        end_time = time.time()
                        print(f"update_actor end, time: {end_time - start_time} seconds")

                    # validate
                    if self.val_reward_fn is not None and self.config.trainer.test_freq > 0 and \
                        (is_last_step or  self.global_steps % self.config.trainer.test_freq == 0):
                        with _timer('testing', timing_raw):
                            val_metrics: dict = self._validate()
                            if is_last_step:
                                last_val_metrics = val_metrics
                        metrics.update(val_metrics)

                    if self.config.trainer.save_freq > 0 and ( is_last_step or \
                            self.global_steps % self.config.trainer.save_freq == 0):
                        with _timer('save_checkpoint', timing_raw):
                            self._save_checkpoint()

                        if self.config.trainer.save_rollout:
                            with _timer('save_rollout', timing_raw):
                                rollout_data = []
                                for i in range(len(batch)):
                                    data_uid = batch.non_tensor_batch['uid'][i]
                                    data_item = batch[i]  # DataProtoItem
                                    prompt_ids = data_item.batch['prompts']
                                    max_prompt_length = prompt_ids.shape[-1]
                                    valid_prompt_length = data_item.batch['attention_mask'][:max_prompt_length].sum()
                                    valid_prompt_ids = prompt_ids[-valid_prompt_length:]
                                    response_ids = data_item.batch['responses']
                                    valid_response_length = data_item.batch['attention_mask'][max_prompt_length:].sum()
                                    valid_response_ids = response_ids[:valid_response_length]
                                    token_level_scores = data_item.batch['token_level_scores']

                                    # decode
                                    prompt_str = self.tokenizer.decode(valid_prompt_ids)
                                    response_str = self.tokenizer.decode(valid_response_ids)
                                    reward_float = token_level_scores[valid_response_length - 1].item()

                                    rollout_data.append({
                                        "uid": data_uid,
                                        'prompt': prompt_str,
                                        'response': response_str,
                                        'reward': reward_float,
                                        'expected_answer': data_item.non_tensor_batch['reward_model']['ground_truth']
                                    })
                                # sort by uid
                                rollout_data.sort(key=lambda x: x['uid'])
                                rollout_path = os.path.join(self.config.trainer.default_local_dir, f'global_step_{self.global_steps}', 'rollout.jsonl')
                                with open(rollout_path, "w", encoding="utf-8") as f:
                                    for rd in rollout_data:
                                        f.write(json.dumps(rd, ensure_ascii=False) + "\n")

                # collect metrics
                metrics.update(compute_data_metrics(batch=batch, use_critic=self.use_critic))
                metrics.update(compute_timing_metrics(batch=batch, timing_raw=timing_raw))
                # TODO: implement actual tflpo and theoretical tflpo
                n_gpus = self.resource_pool_manager.get_n_gpus()
                metrics.update(compute_throughout_metrics(batch=batch, timing_raw=timing_raw, n_gpus=n_gpus))

                # TODO: make a canonical logger that supports various backend
                logger.log(data=metrics, step=self.global_steps)

<<<<<<< HEAD
                if self.global_steps >= self.total_training_steps:

                    # perform validation after training
                    if self.val_reward_fn is not None and self.config.trainer.test_freq > 0:
                        val_metrics = self._validate()
                        pprint(f'Final validation metrics: {val_metrics}')
                        logger.log(data=val_metrics, step=self.global_steps)
                    if self.config.trainer.save_freq > 0 and \
                            (self.global_steps - 1) % self.config.trainer.save_freq != 0:
                        with _timer('save_checkpoint', timing_raw):
                            self._save_checkpoint()
=======
                if is_last_step:
                    pprint(f'Final validation metrics: {last_val_metrics}')
>>>>>>> 94788851
                    return

                self.global_steps += 1<|MERGE_RESOLUTION|>--- conflicted
+++ resolved
@@ -42,11 +42,8 @@
 from verl.utils.seqlen_balancing import get_seqlen_balanced_partitions, log_seqlen_unbalance
 from verl.utils.checkpoint.checkpoint_manager import find_latest_ckpt_path
 from verl.utils.dataset.rl_dataset import RLHFDataset, collate_fn
-<<<<<<< HEAD
 from verl.utils.torch_functional import get_eos_mask
-=======
 from verl.utils.tracking import ValidationGenerationsLogger
->>>>>>> 94788851
 from torch.utils.data import RandomSampler, SequentialSampler
 from torchdata.stateful_dataloader import StatefulDataLoader
 
@@ -416,26 +413,20 @@
                                          tokenizer=self.tokenizer,
                                          processor=self.processor,
                                          prompt_key=self.config.data.prompt_key,
-<<<<<<< HEAD
                                          response_key=self.config.data.response_key,
                                          rm_system_prompt=self.config.data.rm_system_prompt,
-=======
                                          image_key=self.config.data.get('image_key', 'images'),
->>>>>>> 94788851
                                          max_prompt_length=self.config.data.max_prompt_length,
                                          max_response_length=self.config.data.max_response_length,
                                          filter_prompts=True,
                                          return_raw_chat=self.config.data.get('return_raw_chat', False),
-<<<<<<< HEAD
                                          truncation='error',
-                                         trajectory_injection=self.config.trainer.trajectory_injection)
-=======
+                                         trajectory_injection=self.config.trainer.trajectory_injection,
                                          truncation=self.config.data.get('truncation', 'error'),
                                          filter_overlong_prompts=self.config.data.filter_overlong_prompts)
         assert self.train_dataset.truncation == self.config.data.get(
             'truncation', 'error'
         ), f'dataset truncation {self.train_dataset.truncation} must be the same as config {self.config.data.get("truncation", "error")}'
->>>>>>> 94788851
         # use sampler for better ckpt resume
         if self.config.data.shuffle:
             train_dataloader_generator = torch.Generator()
@@ -455,12 +446,9 @@
                                        tokenizer=self.tokenizer,
                                        processor=self.processor,
                                        prompt_key=self.config.data.prompt_key,
-<<<<<<< HEAD
                                        response_key=self.config.data.response_key,
                                        rm_system_prompt=self.config.data.rm_system_prompt,
-=======
                                        image_key=self.config.data.get('image_key', 'images'),
->>>>>>> 94788851
                                        max_prompt_length=self.config.data.max_prompt_length,
                                        max_response_length=self.config.data.max_response_length,
                                        filter_prompts=True,
@@ -600,7 +588,6 @@
             reward_tensor_lst.append(reward_tensor)
             data_source_lst.append(test_batch.non_tensor_batch.get('data_source', ['unknown'] * reward_tensor.shape[0]))
 
-<<<<<<< HEAD
         # save
         val_path = os.path.join(self.config.trainer.default_local_dir, f'global_step_{self.global_steps}', 'val.jsonl')
         if not os.path.exists(val_path):
@@ -619,10 +606,7 @@
                     ) + '\n'
                 )
 
-        self._maybe_log_val_generations_to_wandb(inputs=sample_inputs, outputs=sample_outputs, scores=sample_scores)
-=======
         self._maybe_log_val_generations(inputs=sample_inputs, outputs=sample_outputs, scores=sample_scores)
->>>>>>> 94788851
 
         reward_tensor = torch.cat(reward_tensor_lst, dim=0).sum(-1).cpu()  # (batch_size,)
         data_sources = np.concatenate(data_source_lst, axis=0)
@@ -1105,22 +1089,8 @@
                 # TODO: make a canonical logger that supports various backend
                 logger.log(data=metrics, step=self.global_steps)
 
-<<<<<<< HEAD
-                if self.global_steps >= self.total_training_steps:
-
-                    # perform validation after training
-                    if self.val_reward_fn is not None and self.config.trainer.test_freq > 0:
-                        val_metrics = self._validate()
-                        pprint(f'Final validation metrics: {val_metrics}')
-                        logger.log(data=val_metrics, step=self.global_steps)
-                    if self.config.trainer.save_freq > 0 and \
-                            (self.global_steps - 1) % self.config.trainer.save_freq != 0:
-                        with _timer('save_checkpoint', timing_raw):
-                            self._save_checkpoint()
-=======
                 if is_last_step:
                     pprint(f'Final validation metrics: {last_val_metrics}')
->>>>>>> 94788851
                     return
 
                 self.global_steps += 1